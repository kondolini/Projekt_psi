--- conflicted
+++ resolved
@@ -1820,7 +1820,6 @@
             else:
                 print(f"  No meeting IDs available for testing")
 
-<<<<<<< HEAD
 def assign_parents_from_names_by_id():
     """
     For all dog IDs in dog_name_dict.csv, if the dog exists in a bucket,
@@ -2078,8 +2077,6 @@
     else:
         print(f"⏭️ No parent updates needed in bucket {bucket_idx}")
 
-=======
->>>>>>> 5423a50c
 # Update the main menu to include the new options
 if __name__ == "__main__":
     print("🐕 Dog Enhancement Tool")
