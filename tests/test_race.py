--- conflicted
+++ resolved
@@ -8,66 +8,8 @@
 from models.race import Race
 from models.dog import Dog
 from models.track import Track
+from models.race_participation import RaceParticipation
 
-<<<<<<< HEAD
-DOGS_DIR = "data/dogs"
-TRACKS_DIR = "data/tracks"
-PARTICIPATIONS_DIR = "data/race_participations"
-RACES_OUT = "data/races"
-os.makedirs(RACES_OUT, exist_ok=True)
-
-def load_all_dogs() -> dict:
-    dogs = {}
-    for fname in os.listdir(DOGS_DIR):
-        if fname.endswith(".pkl"):
-            with open(os.path.join(DOGS_DIR, fname), "rb") as f:
-                dogs.update(pickle.load(f))
-    return dogs
-
-def load_all_tracks() -> dict:
-    tracks = {}
-    for fname in os.listdir(TRACKS_DIR):
-        if fname.endswith(".pkl"):
-            with open(os.path.join(TRACKS_DIR, fname), "rb") as f:
-                track = pickle.load(f)
-                tracks[track.name] = track
-    return tracks
-
-def test_race_construction():
-    dogs = load_all_dogs()
-    tracks = load_all_tracks()
-
-    sample_race_ids = set()
-    for dog in dogs.values():
-        for p in dog.race_participations:
-            sample_race_ids.add(p.race_id)
-        if len(sample_race_ids) >= 3:
-            break
-
-    for race_id in list(sample_race_ids)[:3]:
-        race = Race.from_dogs(list(dogs.values()), race_id)
-        if race:
-            print("\n--- RACE INFO ---")
-            race.print_info()
-
-            print("\n--- DOG OBJECTS ---")
-            for dog in race.get_dogs(dogs):
-                dog.print_info()
-
-            print("\n--- TRACK INFO ---")
-            track = race.get_track(tracks)
-            if track:
-                track.print_info()
-
-            race_path = os.path.join(RACES_OUT, f"{race_id}.pkl")
-            race.save(race_path)
-            reloaded = Race.load(race_path)
-
-            assert race.race_id == reloaded.race_id
-            assert race.dog_ids == reloaded.dog_ids
-            assert race.track_name == reloaded.track_name
-            print(f"\n✔ Reloaded race {race.race_id} verified successfully.\n")
-=======
 # Paths - Updated to use enhanced buckets
 dogs_dir = "../data/dogs_enhanced"  # ← Changed to enhanced buckets
 participations_dir = "../data/race_participations"
@@ -250,7 +192,6 @@
             dog_buckets = [get_bucket_index(dog_id) for dog_id in race_to_dog_index.get(race_id, [])]
             print(f"Dog IDs for this race: {race_to_dog_index.get(race_id, [])} (buckets: {dog_buckets})")
             print()
->>>>>>> 6336a059
 
 if __name__ == "__main__":
-    test_race_construction()+    test_race()